// Comment to get more information during initialization
logLevel := Level.Warn

<<<<<<< HEAD
addSbtPlugin("com.typesafe.play" % "sbt-plugin" % "2.7.2")
=======
addSbtPlugin("com.typesafe.play" % "sbt-plugin" % "2.7.3")
>>>>>>> 567355cc

addSbtPlugin("org.scoverage" % "sbt-scoverage" % "1.6.0")

addSbtPlugin("org.scoverage" % "sbt-coveralls" % "1.2.7")

addSbtPlugin("org.scalariform" % "sbt-scalariform" % "1.6.0")

addSbtPlugin("org.xerial.sbt" % "sbt-sonatype" % "0.5.1")

addSbtPlugin("com.jsuereth" % "sbt-pgp" % "1.0.0")

addSbtPlugin("com.eed3si9n" % "sbt-unidoc" % "0.3.3")

addSbtPlugin("com.typesafe.sbt" % "sbt-site" % "0.8.2")

addSbtPlugin("com.typesafe.sbt" % "sbt-ghpages" % "0.5.3")<|MERGE_RESOLUTION|>--- conflicted
+++ resolved
@@ -1,11 +1,7 @@
 // Comment to get more information during initialization
 logLevel := Level.Warn
 
-<<<<<<< HEAD
-addSbtPlugin("com.typesafe.play" % "sbt-plugin" % "2.7.2")
-=======
 addSbtPlugin("com.typesafe.play" % "sbt-plugin" % "2.7.3")
->>>>>>> 567355cc
 
 addSbtPlugin("org.scoverage" % "sbt-scoverage" % "1.6.0")
 
