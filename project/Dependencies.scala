/**
 * Copyright 2015 Mohiva Organisation (license at mohiva dot com)
 *
 * Licensed under the Apache License, Version 2.0 (the "License");
 * you may not use this file except in compliance with the License.
 * You may obtain a copy of the License at
 *
 *     http://www.apache.org/licenses/LICENSE-2.0
 *
 * Unless required by applicable law or agreed to in writing, software
 * distributed under the License is distributed on an "AS IS" BASIS,
 * WITHOUT WARRANTIES OR CONDITIONS OF ANY KIND, either express or implied.
 * See the License for the specific language governing permissions and
 * limitations under the License.
 */
import sbt._

object Dependencies {

  object Versions {
    val crossScala = Seq("2.13.0", "2.12.8", "2.11.12")
    val scalaVersion = crossScala.head
  }

  val resolvers = Seq(
    "Atlassian Releases" at "https://maven.atlassian.com/public/"
  )

  object Library {

    object Play {
      val version = play.core.PlayVersion.current
      val ws = "com.typesafe.play" %% "play-ws" % version
      val cache = "com.typesafe.play" %% "play-cache" % version
      val test = "com.typesafe.play" %% "play-test" % version
      val specs2 = "com.typesafe.play" %% "play-specs2" % version
      val openid = "com.typesafe.play" %% "play-openid" % version
<<<<<<< HEAD
      val jsonJoda = "com.typesafe.play" %% "play-json-joda" % version
=======
      val jsonJoda = "com.typesafe.play" %% "play-json-joda" % "2.7.4"
>>>>>>> 567355cc
    }

    object Specs2 {
      private val version = "4.5.1"
      val core = "org.specs2" %% "specs2-core" % version
      val matcherExtra = "org.specs2" %% "specs2-matcher-extra" % version
      val mock = "org.specs2" %% "specs2-mock" % version
    }

    val jbcrypt = "de.svenkubiak" % "jBCrypt" % "0.4.1"
    val jwtCore = "com.atlassian.jwt" % "jwt-core" % "2.0.5"
    val jwtApi = "com.atlassian.jwt" % "jwt-api" % "2.0.5"
    val scalaGuice = "net.codingwell" %% "scala-guice" % "4.2.5"
    val akkaTestkit = "com.typesafe.akka" %% "akka-testkit" % "2.5.23"
    val casClient = "org.jasig.cas.client" % "cas-client-core" % "3.4.1"
    val casClientSupportSAML = "org.jasig.cas.client" % "cas-client-support-saml" % "3.4.1"
    val apacheCommonLang = "org.apache.commons" % "commons-lang3" % "3.8.1"
    val googleAuth = "com.warrenstrange" % "googleauth" % "1.2.0"
  }
}<|MERGE_RESOLUTION|>--- conflicted
+++ resolved
@@ -35,11 +35,7 @@
       val test = "com.typesafe.play" %% "play-test" % version
       val specs2 = "com.typesafe.play" %% "play-specs2" % version
       val openid = "com.typesafe.play" %% "play-openid" % version
-<<<<<<< HEAD
-      val jsonJoda = "com.typesafe.play" %% "play-json-joda" % version
-=======
       val jsonJoda = "com.typesafe.play" %% "play-json-joda" % "2.7.4"
->>>>>>> 567355cc
     }
 
     object Specs2 {
