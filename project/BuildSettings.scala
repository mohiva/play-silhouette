--- conflicted
+++ resolved
@@ -31,11 +31,7 @@
 
   override def projectSettings = Seq(
     organization := "com.mohiva",
-<<<<<<< HEAD
-    version := "6.0.1-SNAPSHOT",
-=======
     version := "6.0.1",
->>>>>>> 567355cc
     resolvers ++= Dependencies.resolvers,
     scalaVersion := Dependencies.Versions.scalaVersion,
     crossScalaVersions := Dependencies.Versions.crossScala,
